--- conflicted
+++ resolved
@@ -20,13 +20,10 @@
 
 import cats.effect.Sync
 import cats.syntax.functor._
-<<<<<<< HEAD
 import cats.syntax.foldable._
 import cats.instances.option._
 import cats.instances.list._
-=======
 import cats.syntax.order._
->>>>>>> d66e8178
 
 import org.bson.{BsonValue, BsonDocument}
 
@@ -124,11 +121,21 @@
   import quasar.physical.mongo.{Expression, Optics, CustomPipeline, MongoPipeline, Pipeline, Projection, Step, Field, Index}, Expression._
 
   def interpretStep(key: String, instruction: ScalarStage): Option[List[Pipeline[Fix[Projected]]]] = instruction match {
-    case ScalarStage.Wrap(name) => Wrap.apply0(key, name)
-    case ScalarStage.Mask(masks) => Mask.apply0(key, masks)
-    case ScalarStage.Pivot(status, structure) => Pivot.apply0(key, status, structure)
-    case ScalarStage.Project(path) => Project.apply0(key, path)
-    case ScalarStage.Cartesian(cartouches) => Cartesian.apply0(key, cartouches, this)
+    case ScalarStage.Wrap(name) =>
+      if (pushdownLevel < PushdownLevel.Light) None
+      else Projection.safeField(name) map (Wrap.apply0(key, _))
+    case ScalarStage.Mask(masks) =>
+      if (pushdownLevel < PushdownLevel.Light) None
+      else Mask.apply0(key, masks)
+    case ScalarStage.Pivot(status, structure) =>
+      if (pushdownLevel < PushdownLevel.Light) None
+      else Pivot.apply0(key, status, structure)
+    case ScalarStage.Project(path) =>
+      if (pushdownLevel < PushdownLevel.Light) None
+      else Project.apply0(key, path)
+    case ScalarStage.Cartesian(cartouches) =>
+      if (pushdownLevel < PushdownLevel.Full) None
+      else Projection.safeCartouches(cartouches) flatMap (Cartesian.apply0(key, _, this))
   }
 
   private def initialAggregators(idStatus: IdStatus): Aggregator = idStatus match {
